REGISTRY=github/alibaba
ARCHS?=amd64 arm64
DEV_TAG?=dev
RELEASE_TAG?=release

.PHONY: build-dev-images release

build-dev-images:
	@for arch in ${ARCHS} ; do \
    	docker build -t ${REGISTRY}/hybridnet:${DEV_TAG}-$$arch -f Dockerfile.$$arch ./; \
    done

release:
	@for arch in ${ARCHS} ; do \
<<<<<<< HEAD
		docker build -t ${REGISTRY}/hybridnet:${RELEASE_TAG}-$$arch -f Dockerfile.$$arch ./; \
	done
=======
		docker build -t ${REGISTRY}/rama:${RELEASE_TAG}-$$arch -f Dockerfile.$$arch ./; \
	done

code-gen:
	cd hack && chmod u+x ./update-codegen.sh && ./update-codegen.sh
>>>>>>> 556493ab
<|MERGE_RESOLUTION|>--- conflicted
+++ resolved
@@ -12,13 +12,8 @@
 
 release:
 	@for arch in ${ARCHS} ; do \
-<<<<<<< HEAD
 		docker build -t ${REGISTRY}/hybridnet:${RELEASE_TAG}-$$arch -f Dockerfile.$$arch ./; \
-	done
-=======
-		docker build -t ${REGISTRY}/rama:${RELEASE_TAG}-$$arch -f Dockerfile.$$arch ./; \
 	done
 
 code-gen:
-	cd hack && chmod u+x ./update-codegen.sh && ./update-codegen.sh
->>>>>>> 556493ab
+	cd hack && chmod u+x ./update-codegen.sh && ./update-codegen.sh